--- conflicted
+++ resolved
@@ -129,11 +129,7 @@
 
     - name: Upload coverage to Codacy
       id: codacy
-<<<<<<< HEAD
-      if: matrix.os == 'ubuntu-latest' && matrix.python-version == '3.11' && secrets.CODACY_PROJECT_TOKEN != '' && hashFiles('coverage.xml') != ''
-=======
       if: ${{ matrix.os == 'ubuntu-latest' && matrix.python-version == '3.11' && secrets.CODACY_PROJECT_TOKEN != '' && hashFiles('coverage.xml') != '' }}
->>>>>>> 804c5ff1
       uses: codacy/codacy-coverage-reporter-action@v1
       with:
         project-token: ${{ secrets.CODACY_PROJECT_TOKEN }}
@@ -159,11 +155,7 @@
 
     - name: Upload coverage to Codecov
       id: codecov
-<<<<<<< HEAD
-      if: matrix.os == 'ubuntu-latest' && matrix.python-version == '3.11' && secrets.CODECOV_TOKEN != ''
-=======
       if: ${{ matrix.os == 'ubuntu-latest' && matrix.python-version == '3.11' && secrets.CODECOV_TOKEN != '' }}
->>>>>>> 804c5ff1
       uses: codecov/codecov-action@v5
       with:
         file: ./coverage.xml
@@ -176,11 +168,7 @@
 
     - name: Upload test results to Codecov
       id: codecov-test-results
-<<<<<<< HEAD
-      if: "!cancelled() && matrix.os == 'ubuntu-latest' && matrix.python-version == '3.11' && secrets.CODECOV_TOKEN != ''"
-=======
       if: ${{ !cancelled() && matrix.os == 'ubuntu-latest' && matrix.python-version == '3.11' && secrets.CODECOV_TOKEN != '' }}
->>>>>>> 804c5ff1
       uses: codecov/test-results-action@v1
       with:
         token: ${{ secrets.CODECOV_TOKEN }}
@@ -420,11 +408,7 @@
           echo "percent=$PCT" >> "$GITHUB_OUTPUT"
 
       - name: Upload coverage to Codacy (only if tests failed)
-<<<<<<< HEAD
-        if: needs.test.result != 'success' && secrets.CODACY_PROJECT_TOKEN != '' && hashFiles('coverage.xml') != ''
-=======
         if: ${{ needs.test.result != 'success' && secrets.CODACY_PROJECT_TOKEN != '' && hashFiles('coverage.xml') != '' }}
->>>>>>> 804c5ff1
         uses: codacy/codacy-coverage-reporter-action@v1
         with:
           project-token: ${{ secrets.CODACY_PROJECT_TOKEN }}
@@ -434,11 +418,7 @@
           CODACY_API_BASE_URL: https://api.codacy.com
 
       - name: Upload coverage to Codecov (only if tests failed)
-<<<<<<< HEAD
-        if: needs.test.result != 'success' && secrets.CODECOV_TOKEN != '' && hashFiles('coverage.xml') != ''
-=======
         if: ${{ needs.test.result != 'success' && secrets.CODECOV_TOKEN != '' && hashFiles('coverage.xml') != '' }}
->>>>>>> 804c5ff1
         uses: codecov/codecov-action@v5
         with:
           file: ./coverage.xml
