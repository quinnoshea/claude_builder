name: Publish to PyPI

on:
  release:
    types: [published]
  workflow_dispatch:
    inputs:
      test_pypi:
        description: 'Publish to Test PyPI instead of PyPI'
        required: false
        default: 'false'
        type: boolean

jobs:
  validate-release:
    runs-on: ubuntu-latest
    steps:
    - uses: actions/checkout@v5

    - name: Set up Python
      uses: actions/setup-python@v5
      with:
        python-version: "3.11"

    - name: Install uv
      uses: astral-sh/setup-uv@v6
      with:
        enable-cache: true

    - name: Install dependencies
      run: |
        uv sync --dev

    - name: Run full test suite
      run: |
        uv run pytest --cov=claude_builder --cov-report=xml

    - name: Validate version consistency
      run: |
        python -c "
        import claude_builder
        import toml

        # Get version from __init__.py
        init_version = claude_builder.__version__

        # Get version from pyproject.toml
        with open('pyproject.toml', 'r') as f:
            pyproject = toml.load(f)
        toml_version = pyproject['project']['version']

        # Check if they match
        if init_version != toml_version:
            print(f'Version mismatch: __init__.py={init_version}, pyproject.toml={toml_version}')
            exit(1)

        print(f'Version validation passed: {init_version}')
        "

    - name: Check changelog entry
      if: github.event_name == 'release'
      run: |
        # Extract version from tag
        VERSION=${GITHUB_REF#refs/tags/v}

        # Check if CHANGELOG.md contains this version
        if ! grep -q "## \[${VERSION}\]" CHANGELOG.md; then
          echo "❌ No changelog entry found for version ${VERSION}"
          exit 1
        fi

        echo "✅ Changelog entry found for version ${VERSION}"

  build:
    needs: validate-release
    runs-on: ubuntu-latest
    steps:
    - uses: actions/checkout@v5

    - name: Set up Python
      uses: actions/setup-python@v5
      with:
        python-version: "3.11"

    - name: Install uv
      uses: astral-sh/setup-uv@v6
      with:
        enable-cache: true

    - name: Install build dependencies
      run: |
        uv sync --dev

    - name: Build package
      run: |
        uvx build

    - name: Check package integrity
      run: |
        uvx twine check dist/*

    - name: List package contents
      run: |
        echo "📦 Package contents:"
        tar -tzvf dist/*.tar.gz

    - name: Upload build artifacts
      uses: actions/upload-artifact@v4
      with:
        name: dist
        path: dist/
        retention-days: 7
        if-no-files-found: error

  publish-test:
    needs: build
    runs-on: ubuntu-latest
    if: github.event.inputs.test_pypi == 'true' || (github.event_name == 'release' && github.event.release.prerelease)
    environment:
      name: test-pypi
      url: https://test.pypi.org/project/claude-builder/
    steps:
    - name: Download build artifacts
<<<<<<< HEAD
      uses: actions/download-artifact@v4
=======
      uses: actions/download-artifact@v5
>>>>>>> 01663731
      with:
        name: dist
        path: dist/

    - name: Publish to Test PyPI
      uses: pypa/gh-action-pypi-publish@release/v1
      with:
        password: ${{ secrets.TEST_PYPI_API_TOKEN }}
        repository-url: https://test.pypi.org/legacy/
        verbose: true

    - name: Test installation from Test PyPI
      run: |
        # Wait a bit for Test PyPI to process the upload
        sleep 30

        # Create fresh environment and test installation
        python -m venv test_env
        source test_env/bin/activate

        # Install from Test PyPI
        pip install --index-url https://test.pypi.org/simple/ --extra-index-url https://pypi.org/simple/ claude-builder

        # Test basic functionality
        claude-builder --version
        claude-builder --help

        echo "✅ Test PyPI installation successful"

  publish-pypi:
    needs: build
    runs-on: ubuntu-latest
    if: github.event_name == 'release' && !github.event.release.prerelease
    environment:
      name: pypi
      url: https://pypi.org/project/claude-builder/
    steps:
    - name: Download build artifacts
<<<<<<< HEAD
      uses: actions/download-artifact@v4
=======
      uses: actions/download-artifact@v5
>>>>>>> 01663731
      with:
        name: dist
        path: dist/

    - name: Publish to PyPI
      uses: pypa/gh-action-pypi-publish@release/v1
      with:
        password: ${{ secrets.PYPI_API_TOKEN }}
        verbose: true

    - name: Create deployment summary
      run: |
        echo "## 🚀 Deployment Summary" >> $GITHUB_STEP_SUMMARY
        echo "" >> $GITHUB_STEP_SUMMARY
        echo "✅ **Package successfully published to PyPI**" >> $GITHUB_STEP_SUMMARY
        echo "" >> $GITHUB_STEP_SUMMARY
        echo "📦 **Package**: claude-builder" >> $GITHUB_STEP_SUMMARY
        echo "🏷️ **Version**: ${GITHUB_REF#refs/tags/v}" >> $GITHUB_STEP_SUMMARY
        echo "🔗 **PyPI URL**: https://pypi.org/project/claude-builder/" >> $GITHUB_STEP_SUMMARY
        echo "📥 **Install command**: \`pip install claude-builder\`" >> $GITHUB_STEP_SUMMARY

  verify-installation:
    needs: [publish-pypi]
    runs-on: ${{ matrix.os }}
    if: github.event_name == 'release' && !github.event.release.prerelease
    strategy:
      matrix:
        os: [ubuntu-latest, windows-latest, macOS-latest]
        python-version: ["3.8", "3.11"]
    steps:
    - name: Set up Python ${{ matrix.python-version }}
      uses: actions/setup-python@v5
      with:
        python-version: ${{ matrix.python-version }}

    - name: Wait for PyPI propagation
      run: |
        echo "Waiting for PyPI to propagate the new package..."
        sleep 120  # Wait 2 minutes for PyPI to propagate

    - name: Install from PyPI
      run: |
        pip install claude-builder

    - name: Verify installation
      run: |
        claude-builder --version
        claude-builder --help

    - name: Test basic functionality
      shell: bash
      run: |
        # Create a minimal test project
        mkdir test_project
        cd test_project
        echo "print('Hello World')" > main.py
        echo "# Test Project" > README.md

        # Test analysis (dry run)
        claude-builder . --dry-run --verbose

        echo "✅ Installation verification successful on ${{ matrix.os }} with Python ${{ matrix.python-version }}"

  notify-success:
    needs: [publish-pypi, verify-installation]
    runs-on: ubuntu-latest
    if: success() && github.event_name == 'release' && !github.event.release.prerelease
    steps:
    - name: Create success notification
      run: |
        echo "🎉 **Claude Builder ${GITHUB_REF#refs/tags/v} successfully published!**" >> $GITHUB_STEP_SUMMARY
        echo "" >> $GITHUB_STEP_SUMMARY
        echo "The new version has been:" >> $GITHUB_STEP_SUMMARY
        echo "✅ Published to PyPI" >> $GITHUB_STEP_SUMMARY
        echo "✅ Verified on multiple platforms" >> $GITHUB_STEP_SUMMARY
        echo "✅ Available for installation worldwide" >> $GITHUB_STEP_SUMMARY
        echo "" >> $GITHUB_STEP_SUMMARY
        echo "🚀 Users can now install with: \`pip install claude-builder\`" >> $GITHUB_STEP_SUMMARY

  notify-failure:
    needs: [validate-release, build, publish-pypi]
    runs-on: ubuntu-latest
    if: failure()
    steps:
    - name: Create failure notification
      run: |
        echo "## ❌ Publish Workflow Failed" >> $GITHUB_STEP_SUMMARY
        echo "" >> $GITHUB_STEP_SUMMARY
        echo "One or more jobs failed in the publish pipeline." >> $GITHUB_STEP_SUMMARY
        echo "Check the logs for validate-release, build, and publish-pypi." >> $GITHUB_STEP_SUMMARY
        echo "❌ **Publication failed for Claude Builder**" >> $GITHUB_STEP_SUMMARY
        echo "" >> $GITHUB_STEP_SUMMARY
        echo "Please check the workflow logs for details." >> $GITHUB_STEP_SUMMARY
        echo "" >> $GITHUB_STEP_SUMMARY
        echo "Common issues:" >> $GITHUB_STEP_SUMMARY
        echo "- Version already exists on PyPI" >> $GITHUB_STEP_SUMMARY
        echo "- Package validation failed" >> $GITHUB_STEP_SUMMARY
        echo "- Missing or invalid API tokens" >> $GITHUB_STEP_SUMMARY<|MERGE_RESOLUTION|>--- conflicted
+++ resolved
@@ -121,11 +121,7 @@
       url: https://test.pypi.org/project/claude-builder/
     steps:
     - name: Download build artifacts
-<<<<<<< HEAD
-      uses: actions/download-artifact@v4
-=======
       uses: actions/download-artifact@v5
->>>>>>> 01663731
       with:
         name: dist
         path: dist/
@@ -164,11 +160,7 @@
       url: https://pypi.org/project/claude-builder/
     steps:
     - name: Download build artifacts
-<<<<<<< HEAD
-      uses: actions/download-artifact@v4
-=======
       uses: actions/download-artifact@v5
->>>>>>> 01663731
       with:
         name: dist
         path: dist/
