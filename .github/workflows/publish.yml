--- conflicted
+++ resolved
@@ -18,11 +18,7 @@
     - uses: actions/checkout@v5
 
     - name: Set up Python
-<<<<<<< HEAD
-      uses: actions/setup-python@v5
-=======
       uses: actions/setup-python@v6
->>>>>>> e84398af
       with:
         python-version: "3.11"
 
@@ -82,11 +78,7 @@
     - uses: actions/checkout@v5
 
     - name: Set up Python
-<<<<<<< HEAD
-      uses: actions/setup-python@v5
-=======
       uses: actions/setup-python@v6
->>>>>>> e84398af
       with:
         python-version: "3.11"
 
@@ -200,11 +192,7 @@
         python-version: ["3.8", "3.11"]
     steps:
     - name: Set up Python ${{ matrix.python-version }}
-<<<<<<< HEAD
-      uses: actions/setup-python@v5
-=======
       uses: actions/setup-python@v6
->>>>>>> e84398af
       with:
         python-version: ${{ matrix.python-version }}
 
